--- conflicted
+++ resolved
@@ -62,36 +62,14 @@
 # Jupyter Notebook
 .ipynb_checkpoints
 
-<<<<<<< HEAD
-# IDE
-.vscode/
-.idea/
-*.swp
-*.swo
-*~
-
-# OS
-.DS_Store
-Thumbs.db
-
-# AWS
-.aws/
-*.pem
-
-# Output files
-*.csv
-*.json
-*.log
+# pyenv
+.python-version
 
 # Environment variables
 .env
 .env.local
 .env.*
 !.env.example
-=======
-# pyenv
-.python-version
->>>>>>> 01ee686a
 
 # Credentials (NEVER commit these)
 *credentials*
